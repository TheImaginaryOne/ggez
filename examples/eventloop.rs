//! This example demonstrates how to roll your own event loop,
//! if for some reason you want to do that instead of using the `EventHandler`
//! trait to do that for you.
//!
//! This is exactly how `ggez::event::run()` works, it really is not
//! doing anything magical.  But, if you want a bit more power over
//! the control flow of your game, this is how you get it.
//!
//! It is functionally identical to the `super_simple.rs` example apart from that.

extern crate cgmath;
extern crate ggez;

use ggez::{event, GameResult};
use ggez::event::winit_event::{Event, KeyboardInput, WindowEvent};
use ggez::graphics::{self, DrawMode};
<<<<<<< HEAD
use ggez::{conf, Context, GameResult};
=======
>>>>>>> 1f93e7ca

pub fn main() -> GameResult {

    let cb = ggez::ContextBuilder::new("eventloop", "ggez");
    let (ctx, events_loop) = &mut cb.build()?;

    let mut position: f32 = 1.0;

    // This is also used in the loop inside `::run()` - it can be flipped off with `ctx.quit()`
    while ctx.continuing {
        // Tell the timer stuff a frame has happened.
        // Without this the FPS timer functions and such won't work.
        ctx.timer_context.tick();
        // Handle events. Refer to `winit` docs for more information.
        events_loop.poll_events(|event| {
            // This tells `ggez` to update it's internal states, should the event require that.
            // These include cursor position, view updating on resize, etc.
            ctx.process_event(&event);
            match event {
                Event::WindowEvent { event, .. } => match event {
                    WindowEvent::CloseRequested => ctx.quit(),
                    WindowEvent::KeyboardInput {
                        input:
                            KeyboardInput {
                                virtual_keycode: Some(keycode),
                                ..
                            },
                        ..
                    } => match keycode {
                        event::KeyCode::Escape => ctx.quit(),

                        _ => (),
                    },
                    // `CloseRequested` and `KeyboardInput` events won't appear here.
                    x => println!("Other window event fired: {:?}", x),
                },

                x => println!("Device event fired: {:?}", x),
            }
        });

        // Update
        position += 1.0;

        // Draw
        graphics::clear(ctx, [0.1, 0.2, 0.3, 1.0].into());
        graphics::circle(
            ctx,
            graphics::WHITE,
            DrawMode::Fill,
            cgmath::Point2::new(position, 380.0),
            100.0,
            2.0,
        )?;
        graphics::present(ctx)?;
        ggez::timer::yield_now();
    }
    Ok(())
}<|MERGE_RESOLUTION|>--- conflicted
+++ resolved
@@ -11,16 +11,11 @@
 extern crate cgmath;
 extern crate ggez;
 
-use ggez::{event, GameResult};
 use ggez::event::winit_event::{Event, KeyboardInput, WindowEvent};
 use ggez::graphics::{self, DrawMode};
-<<<<<<< HEAD
-use ggez::{conf, Context, GameResult};
-=======
->>>>>>> 1f93e7ca
+use ggez::{event, GameResult};
 
 pub fn main() -> GameResult {
-
     let cb = ggez::ContextBuilder::new("eventloop", "ggez");
     let (ctx, events_loop) = &mut cb.build()?;
 
