--- conflicted
+++ resolved
@@ -30,98 +30,6 @@
     // pub(crate) debug_id: DebugId,
 }
 
-<<<<<<< HEAD
-=======
-impl<B> ImageGeneric<B>
-where
-    B: BackendSpec,
-{
-    /// A helper function that just takes a factory directly so we can make an image
-    /// without needing the full context object, so we can create an Image while still
-    /// creating the GraphicsContext.
-    ///
-    /// BUGGO TODO: It really doesn't seem to be able to put two and two together regarding
-    /// the gfx_device_gl::Factory equalling its factory...
-    pub(crate) fn make_raw(
-        factory: &mut <B as BackendSpec>::Factory,
-        sampler_info: &texture::SamplerInfo,
-        width: u16,
-        height: u16,
-        rgba: &[u8],
-        color_format: gfx::format::Format,
-        debug_id: DebugId,
-    ) -> GameResult<Self> {
-        if width == 0 || height == 0 {
-            let msg = format!(
-                "Tried to create a texture of size {}x{}, each dimension must
-                be >0",
-                width, height
-            );
-            return Err(GameError::ResourceLoadError(msg));
-        }
-        // TODO: Check for overflow on 32-bit systems here
-        let expected_bytes = width as usize * height as usize * 4;
-        if expected_bytes != rgba.len() {
-            let msg = format!(
-                "Tried to create a texture of size {}x{}, but gave {} bytes of data (expected {})",
-                width,
-                height,
-                rgba.len(),
-                expected_bytes
-            );
-            return Err(GameError::ResourceLoadError(msg));
-        }
-        let kind = gfx::texture::Kind::D2(width, height, gfx::texture::AaMode::Single);
-        use gfx::memory::Bind;
-        let gfx::format::Format(surface_format, channel_type) = color_format;
-        let texinfo = gfx::texture::Info {
-            kind: kind,
-            levels: 1,
-            format: surface_format,
-            bind: Bind::SHADER_RESOURCE | Bind::RENDER_TARGET | Bind::TRANSFER_SRC,
-            usage: gfx::memory::Usage::Data,
-        };
-        let raw_tex = factory.create_texture_raw(
-            texinfo,
-            Some(channel_type),
-            Some((&[rgba], gfx::texture::Mipmap::Provided)),
-        )?;
-        let resource_desc = gfx::texture::ResourceDesc {
-            channel: channel_type,
-            layer: None,
-            min: 0,
-            max: raw_tex.get_info().levels - 1,
-            swizzle: gfx::format::Swizzle::new(),
-        };
-        let raw_view = factory.view_texture_as_shader_resource_raw(&raw_tex, resource_desc)?;
-        // gfx::memory::Typed is UNDOCUMENTED, aiee!
-        // However there doesn't seem to be an official way to turn a raw tex/view into a typed
-        // one; this API oversight would probably get fixed, except gfx is moving to a new
-        // API model.  So, that also fortunately means that undocumented features like this
-        // probably won't go away on pre-ll gfx...
-        // let tex = gfx::memory::Typed::new(raw_tex);
-        // let view = gfx::memory::Typed::new(raw_view);
-        Ok(Self {
-            texture: raw_view,
-            texture_handle: raw_tex,
-            sampler_info: *sampler_info,
-            blend_mode: None,
-            width: width,
-            height: height,
-            debug_id,
-        })
-    }
-}
-
-/// In-GPU-memory image data available to be drawn on the screen,
-/// using the OpenGL backend.
-///
-/// Under the hood this is just an `Arc`'ed texture handle and
-/// some metadata, so cloning it is fairly cheap; it doesn't
-/// make another copy of the underlying image data.
-pub type Image = ImageGeneric<GlBackendSpec>;
-
->>>>>>> 1f93e7ca
 /// The supported formats for saving an image.
 #[derive(Debug, Copy, Clone, PartialEq, Eq)]
 pub enum ImageFormat {
@@ -130,12 +38,6 @@
 }
 
 impl Image {
-<<<<<<< HEAD
-=======
-    /* TODO: Needs generic Context to work.
-     */
-
->>>>>>> 1f93e7ca
     /// Load a new image from the file at the given path.
     pub fn new<P: AsRef<path::Path>>(context: &mut Context, path: P) -> GameResult<Self> {
         let img = {
@@ -373,32 +275,9 @@
             src_height * self.height as f32,
             1.0,
         );
-<<<<<<< HEAD
         let new_param = param * Matrix4::new_nonuniform_scaling(&real_scale);
 
         gfx.draw(&[new_param], None, None, Some(self.texture.clone()), None);
-=======
-        let new_param = param.mul(Matrix4::new_nonuniform_scaling(&real_scale));
-
-        gfx.update_instance_properties(new_param)?;
-        let sampler = gfx.samplers
-            .get_or_insert(self.sampler_info, gfx.factory.as_mut());
-        gfx.data.vbuf = gfx.quad_vertex_buffer.clone();
-        let typed_thingy = gfx.backend_spec
-            .raw_to_typed_shader_resource(self.texture.clone());
-        gfx.data.tex = (typed_thingy, sampler);
-        let previous_mode: Option<BlendMode> = if let Some(mode) = self.blend_mode {
-            let current_mode = gfx.get_blend_mode();
-            if current_mode != mode {
-                gfx.set_blend_mode(mode)?;
-                Some(current_mode)
-            } else {
-                None
-            }
-        } else {
-            None
-        };
->>>>>>> 1f93e7ca
 
         Ok(())
     }
