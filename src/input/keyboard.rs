//! Keyboard utility functions; allow querying state of keyboard keys and modifiers.
//!
//! Example:
//!
//! ```rust, no-run
//! use ggez::event::{EventHandler, KeyCode, KeyMods};
//! use ggez::{graphics, nalgebra as na, timer};
//! use ggez::input::keyboard;
//! use ggez::{Context, GameResult};
//!
//! struct MainState {
//!     position_x: f32,
//! }
//!
//! impl EventHandler for MainState {
//!     fn update(&mut self, ctx: &mut Context) -> GameResult {
//!         // Increase or decrease `position_x` by 0.5, or by 5.0 if Shift is held.
//!         if keyboard::is_key_pressed(ctx, KeyCode::Right) {
//!             if keyboard::is_mod_active(ctx, KeyMods::SHIFT) {
//!                 self.position_x += 4.5;
//!             }
//!             self.position_x += 0.5;
//!         } else if keyboard::is_key_pressed(ctx, KeyCode::Left) {
//!             if keyboard::is_mod_active(ctx, KeyMods::SHIFT) {
//!                 self.position_x -= 4.5;
//!             }
//!             self.position_x -= 0.5;
//!         }
//!         Ok(())
//!     }
//!
//!     fn draw(&mut self, ctx: &mut Context) -> GameResult {
//!         graphics::clear(ctx, [0.1, 0.2, 0.3, 1.0].into());
//!         // Draw a circle at `position_x`.
//!         graphics::circle(
//!             ctx,
//!             graphics::WHITE,
//!             graphics::DrawMode::Fill,
//!             na::Point2::new(self.position_x, 380.0),
//!             100.0,
//!             2.0,
//!         )?;
//!         graphics::present(ctx)?;
//!         timer::yield_now();
//!         Ok(())
//!     }
//!
//!     fn key_down_event(&mut self, ctx: &mut Context, key: KeyCode, mods: KeyMods, _: bool) {
//!         match key {
//!             // Quit if Shift+Ctrl+Q is pressed.
//!             KeyCode::Q => {
//!                 if mods.contains(KeyMods::SHIFT | KeyMods::CTRL) {
//!                     println!("Terminating!");
//!                     ctx.quit();
//!                 } else if mods.contains(KeyMods::SHIFT) || mods.contains(KeyMods::CTRL) {
//!                     println!("You need to hold both Shift and Control to quit.");
//!                 } else {
//!                     println!("Now you're not even trying!");
//!                 }
//!             }
//!             _ => (),
//!         }
//!     }
//! }
//! ```

use context::Context;

use winit::ModifiersState;
/// A key code.
pub use winit::VirtualKeyCode as KeyCode;

bitflags! {
    /// Bitflags describing state of keyboard modifiers, such as Control or Shift.
    #[derive(Default)]
    pub struct KeyMods: u8 {
        /// No modifiers; equivalent to `KeyMods::default()` and `KeyMods::empty()`.
        const NONE  = 0b0000_0000;
        /// Left or right Shift key.
        const SHIFT = 0b0000_0001;
        /// Left or right Control key.
        const CTRL  = 0b0000_0010;
        /// Left or right Alt key.
        const ALT   = 0b0000_0100;
        /// Left or right Win/Cmd/equivalent key.
        const LOGO  = 0b0000_1000;
    }
}

impl From<ModifiersState> for KeyMods {
    fn from(state: ModifiersState) -> Self {
        let mut keymod = KeyMods::empty();
        if state.shift {
            keymod |= Self::SHIFT;
        }
        if state.ctrl {
            keymod |= Self::CTRL;
        }
        if state.alt {
            keymod |= Self::ALT;
        }
        if state.logo {
            keymod |= Self::LOGO;
        }
        keymod
    }
}

/// Tracks held down keyboard keys, active keyboard modifiers,
/// and figures out if the system is sending repeat keystrokes.
#[derive(Clone, Debug)]
pub struct KeyboardContext {
    active_modifiers: KeyMods,
    /// A simple mapping of which key code has been pressed.
    /// KeyCode's are a c-like enum, and so can be converted to/from
    /// simple integers.
    /// As of winit 0.16 this is Big Enough For Anyone; assertions
    /// will check if that assumption gets violated.
    // Maybe we can just use a HashSet instead?  Eh.
    pressed_keys: Vec<bool>,

    // These two are necessary for tracking key-repeat.
    last_pressed: Option<KeyCode>,
    current_pressed: Option<KeyCode>,
}

impl KeyboardContext {
    pub(crate) fn new() -> Self {
        // We reserve a fixed-size vec because we never want to have
        // to bother resizing it, but it is not easy to ask
        // Rust what an enum's max member is and a Sufficiently Big
        // fixed-size array `[bool; MAX_KEY_IDX]` doesn't implement
        // nice things like Debug.  :|
        // We have an assert everywhere pressed_keys is accessed so
        // we know if this assumption is broken.
        const MAX_KEY_IDX: usize = 256;
        let mut key_vec = Vec::with_capacity(MAX_KEY_IDX);
        key_vec.resize(MAX_KEY_IDX, false);
        Self {
            active_modifiers: KeyMods::empty(),
            pressed_keys: key_vec,
            last_pressed: None,
            current_pressed: None,
        }
    }

    // TODO: Set modifiers correctly
    // and in general cmake sure this is hooked up correctly
    // from Context::process_event().
    // Looks like it is, but, not 100% sure.
    pub(crate) fn set_key(&mut self, key: KeyCode, pressed: bool) {
        let key_idx = key as usize;
        assert!(
            key_idx < self.pressed_keys.len(),
            "Impossible KeyCode detected!"
        );
        self.pressed_keys[key_idx] = pressed;
        if pressed {
            self.last_pressed = self.current_pressed;
            self.current_pressed = Some(key);
        } else {
            self.current_pressed = None;
            // Double check that this edge handling is necessary;
            // winit sounds like it should do this for us,
            // see https://docs.rs/winit/0.16.1/winit/struct.KeyboardInput.html#structfield.modifiers
            match key {
                KeyCode::LShift | KeyCode::RShift => self.active_modifiers -= KeyMods::SHIFT,
                KeyCode::LControl | KeyCode::RControl => self.active_modifiers -= KeyMods::CTRL,
                KeyCode::LAlt | KeyCode::RAlt => self.active_modifiers -= KeyMods::ALT,
                KeyCode::LWin | KeyCode::RWin => self.active_modifiers -= KeyMods::LOGO,
                _ => (),
            }
        }
    }

    // TODO: Merge into set_key?
    pub(crate) fn set_modifiers(&mut self, keymods: KeyMods) {
        self.active_modifiers = keymods;
    }

    pub(crate) fn is_key_pressed(&self, key: KeyCode) -> bool {
        let key_idx = key as usize;
        assert!(
            key_idx < self.pressed_keys.len(),
            "Impossible KeyCode detected!"
        );
        self.pressed_keys[key_idx]
    }

    pub(crate) fn is_key_repeated(&self) -> bool {
        if let Some(_) = self.last_pressed {
            self.last_pressed == self.current_pressed
        } else {
            false
        }
    }

    pub(crate) fn get_pressed_keys(&self) -> Vec<KeyCode> {
        self.pressed_keys
            .iter()
            .enumerate()
            .filter_map(|(key_idx, b)| {
                if *b {
                    // Sigh
                    // Horrible unsafe pointer cast to turn a number
                    // into the matching KeyCode, because Rust's support
                    // for C-like numeric enums is UTTER GARBAGE.
                    // TODO: Can we protect this with an assertion somehow?
<<<<<<< HEAD
=======
                    // I don't even see a way to get the max element of an
                    // enum.
>>>>>>> 1f93e7ca
                    let keycode: &KeyCode =
                        unsafe { &*(&key_idx as *const usize as *const KeyCode) };
                    Some(*keycode)
                } else {
                    None
                }
            })
            .collect()
    }

    pub(crate) fn get_active_mods(&self) -> KeyMods {
        self.active_modifiers
    }
}

impl Default for KeyboardContext {
    fn default() -> Self {
        Self::new()
    }
}

/// Checks if a key is currently pressed down.
pub fn is_key_pressed(ctx: &Context, key: KeyCode) -> bool {
    ctx.keyboard_context.is_key_pressed(key)
}

/// Checks if the last keystroke sent by the system is repeated,
/// like when a key is held down for a period of time.
pub fn is_key_repeated(ctx: &Context) -> bool {
    ctx.keyboard_context.is_key_repeated()
}

/// Returns a Vec with currently pressed keys.
pub fn get_pressed_keys(ctx: &Context) -> Vec<KeyCode> {
    ctx.keyboard_context.get_pressed_keys()
}

/// Checks if keyboard modifier (or several) is active.
pub fn is_mod_active(ctx: &Context, keymods: KeyMods) -> bool {
    ctx.keyboard_context.get_active_mods().contains(keymods)
}

/// Returns currently active keyboard modifiers.
pub fn get_active_mods(ctx: &Context) -> KeyMods {
    ctx.keyboard_context.get_active_mods()
}

#[cfg(test)]
mod tests {
    use super::*;

    #[test]
    fn key_mod_conversions() {
        assert_eq!(
            KeyMods::empty(),
            KeyMods::from(ModifiersState {
                shift: false,
                ctrl: false,
                alt: false,
                logo: false,
            })
        );
        assert_eq!(
            KeyMods::SHIFT,
            KeyMods::from(ModifiersState {
                shift: true,
                ctrl: false,
                alt: false,
                logo: false,
            })
        );
        assert_eq!(
            KeyMods::SHIFT | KeyMods::ALT,
            KeyMods::from(ModifiersState {
                shift: true,
                ctrl: false,
                alt: true,
                logo: false,
            })
        );
        assert_eq!(
            KeyMods::SHIFT | KeyMods::ALT | KeyMods::CTRL,
            KeyMods::from(ModifiersState {
                shift: true,
                ctrl: true,
                alt: true,
                logo: false,
            })
        );
        assert_eq!(
            KeyMods::SHIFT - KeyMods::ALT,
            KeyMods::from(ModifiersState {
                shift: true,
                ctrl: false,
                alt: false,
                logo: false,
            })
        );
        assert_eq!(
            (KeyMods::SHIFT | KeyMods::ALT) - KeyMods::ALT,
            KeyMods::from(ModifiersState {
                shift: true,
                ctrl: false,
                alt: false,
                logo: false,
            })
        );
        assert_eq!(
            KeyMods::SHIFT - (KeyMods::ALT | KeyMods::SHIFT),
            KeyMods::from(ModifiersState {
                shift: false,
                ctrl: false,
                alt: false,
                logo: false,
            })
        );
    }

    #[test]
    fn pressed_keys_tracking() {
        let mut keyboard = KeyboardContext::new();
        assert_eq!(keyboard.get_pressed_keys(), &[]);
        assert!(!keyboard.is_key_pressed(KeyCode::A));
        keyboard.set_key(KeyCode::A, true);
        assert_eq!(keyboard.get_pressed_keys(), &[KeyCode::A]);
        assert!(keyboard.is_key_pressed(KeyCode::A));
        keyboard.set_key(KeyCode::A, false);
        assert_eq!(keyboard.get_pressed_keys(), &[]);
        assert!(!keyboard.is_key_pressed(KeyCode::A));
        keyboard.set_key(KeyCode::A, true);
        assert_eq!(keyboard.get_pressed_keys(), &[KeyCode::A]);
        assert!(keyboard.is_key_pressed(KeyCode::A));
        keyboard.set_key(KeyCode::A, true);
        assert_eq!(keyboard.get_pressed_keys(), &[KeyCode::A]);
        keyboard.set_key(KeyCode::B, true);
        assert_eq!(keyboard.get_pressed_keys(), &[KeyCode::A, KeyCode::B]);
        keyboard.set_key(KeyCode::B, true);
        assert_eq!(keyboard.get_pressed_keys(), &[KeyCode::A, KeyCode::B]);
        keyboard.set_key(KeyCode::A, false);
        assert_eq!(keyboard.get_pressed_keys(), &[KeyCode::B]);
        keyboard.set_key(KeyCode::A, false);
        assert_eq!(keyboard.get_pressed_keys(), &[KeyCode::B]);
        keyboard.set_key(KeyCode::B, false);
        assert_eq!(keyboard.get_pressed_keys(), &[]);
    }

    #[test]
    fn repeated_keys_tracking() {
        let mut keyboard = KeyboardContext::new();
        assert_eq!(keyboard.is_key_repeated(), false);
        keyboard.set_key(KeyCode::A, true);
        assert_eq!(keyboard.is_key_repeated(), false);
        keyboard.set_key(KeyCode::A, false);
        assert_eq!(keyboard.is_key_repeated(), false);
        keyboard.set_key(KeyCode::A, true);
        assert_eq!(keyboard.is_key_repeated(), false);
        keyboard.set_key(KeyCode::A, true);
        assert_eq!(keyboard.is_key_repeated(), true);
        keyboard.set_key(KeyCode::A, false);
        assert_eq!(keyboard.is_key_repeated(), false);
        keyboard.set_key(KeyCode::A, true);
        assert_eq!(keyboard.is_key_repeated(), false);
        keyboard.set_key(KeyCode::B, true);
        assert_eq!(keyboard.is_key_repeated(), false);
        keyboard.set_key(KeyCode::A, true);
        assert_eq!(keyboard.is_key_repeated(), false);
        keyboard.set_key(KeyCode::A, true);
        assert_eq!(keyboard.is_key_repeated(), true);
        keyboard.set_key(KeyCode::B, true);
        assert_eq!(keyboard.is_key_repeated(), false);
        keyboard.set_key(KeyCode::B, true);
        assert_eq!(keyboard.is_key_repeated(), true);
    }
}<|MERGE_RESOLUTION|>--- conflicted
+++ resolved
@@ -206,11 +206,8 @@
                     // into the matching KeyCode, because Rust's support
                     // for C-like numeric enums is UTTER GARBAGE.
                     // TODO: Can we protect this with an assertion somehow?
-<<<<<<< HEAD
-=======
                     // I don't even see a way to get the max element of an
                     // enum.
->>>>>>> 1f93e7ca
                     let keycode: &KeyCode =
                         unsafe { &*(&key_idx as *const usize as *const KeyCode) };
                     Some(*keycode)
